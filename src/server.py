--- conflicted
+++ resolved
@@ -70,7 +70,6 @@
 
 def run_server() -> None:
     try:
-<<<<<<< HEAD
         # Validate credentials FIRST, before any server setup
         validate_auth_credentials_at_startup()
         
@@ -82,10 +81,6 @@
         
         # Create server and register tools
         mcp = create_mcp_server()
-=======
-        config = get_server_config()
-        mcp = create_mcp_server(config)
->>>>>>> 0ad02741
         register_tools(mcp, ALL_TOOL_CATEGORIES)
         
         logger.info(f"Starting MCP server in {config.transport_mode} mode...")
